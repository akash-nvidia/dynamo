<!--
SPDX-FileCopyrightText: Copyright (c) 2024-2025 NVIDIA CORPORATION & AFFILIATES. All rights reserved.
SPDX-License-Identifier: Apache-2.0

Licensed under the Apache License, Version 2.0 (the "License");
you may not use this file except in compliance with the License.
You may obtain a copy of the License at

https://www.apache.org/licenses/LICENSE-2.0

Unless required by applicable law or agreed to in writing, software
distributed under the License is distributed on an "AS IS" BASIS,
WITHOUT WARRANTIES OR CONDITIONS OF ANY KIND, either express or implied.
See the License for the specific language governing permissions and
limitations under the License.
-->

# Planner

The planner is a component that monitors the state of the system and makes adjustments to workers to ensure that the system is running efficiently. Currently, planner can scale up and down the number of vllm workers based on the kv cache load and prefill queue size:
* Backend:
  * local ✅
  * kubernetes ✅
* LLM framework:
  * vllm ✅
  * tensorrt-llm ❌
  * SGLang ❌
  * llama.cpp ❌
* Serving type:
  * Aggregated ✅
  * Disaggregated ✅
* Planner actions:
  * Load-based scaling up/down prefill/decode workers ✅
  * SLA-based scaling up/down prefill/decode workers ❌
  * Adjusting engine knobs ❌

## Load-based Scaling Up/Down Prefill/Decode Workers

To adjust the number of prefill/decode workers, planner monitors the following metrics:
* Prefill worker: planner monitors the number of requests pending in the prefill queue to estimate the prefill workload.
* Decode/aggregated worker: planner monitors the average KV cache utilization rate to estimate the decode/aggregated workload.

Every `metric-pulling-interval`, planner will gather the aforementioned metrics. Every `adjustment-interval`, planner compares the aggregated metrics in this interval with pre-set thresholds and decide to scale up/down prefill/decode workers. To avoid over-compensation, planner only changes the number of workers by 1 in one adjustment interval. In addition, when the number of workers is being adjusted, the planner will block the metric pulling and adjustment.

To scale up a prefill/decode worker, planner just need to launch the worker in the correct namespace. The auto-discovery mechanism will pick up the workers and add them to the routers. To scale down a prefill worker, planner send a SIGTERM signal to the prefill worker. The prefill worker store the signal and exit when it finishes the current request pulled from the prefill queue. This ensures that no remote prefill request is dropped. To scale down a decode worker, currently, planner revoke the etcd lease of the decode worker. When the etcd lease is revoked, the corresponding decode worker will be immediately removed from the router and will not get any new requests. The decode worker will then finish all the current requests in their original stream and exit gracefully.

There are two additional rules set by planner to prevent over-compensation:
1. After a new decode worker is added, since it needs time to populate the kv cache, planner will not scale down the number of decode workers in the next `NEW_DECODE_WORKER_GRACE_PERIOD=3` adjustment intervals.
1. We do not scale up prefill worker if the prefill queue size is estimated to reduce below the `--prefill-queue-scale-up-threshold` within the next `NEW_PREFILL_WORKER_QUEUE_BUFFER_PERIOD=3` adjustment intervals following the trend observed in the current adjustment interval.

## Usage
After you've deployed a dynamo graph - you can start the planner with the following command (served_graph_id is a UUID that can be found in the logs of the `dynamo serve` command):
```bash
<<<<<<< HEAD
python components/planner.py <arguments> --served-graph-id <served_graph_id>
=======
PYTHONPATH=/workspace/examples/llm python components/planner.py <arguments>
>>>>>>> adad2ecd
```

Planner takes the following arguments:
* `--namespace` (str, default: "dynamo"): Namespace planner will look at
* `--served-model-name` (str, default: "vllm"): Model name that is being served`
* `--no-operation` (flag): Do not make any adjustments, just observe the metrics and log to tensorboard
* `--log-dir` (str, default: None): Tensorboard logging directory
* `--adjustment-interval` (int, default: 30): Interval in seconds between scaling adjustments
* `--metric-pulling-interval` (int, default: 1): Interval in seconds between metric pulls
* `--max-gpu-budget` (int, default: 8): Maximum number of GPUs to use, planner will not scale up more than this number of GPUs for prefill plus decode workers
* `--min-gpu-budget` (int, default: 1): Minimum number of GPUs to use, planner will not scale down below this number of GPUs for prefill or decode workers
* `--decode-kv-scale-up-threshold` (float, default: 0.9): KV cache utilization threshold to scale up decode workers
* `--decode-kv-scale-down-threshold` (float, default: 0.5): KV cache utilization threshold to scale down decode workers
* `--prefill-queue-scale-up-threshold` (float, default: 0.5): Queue utilization threshold to scale up prefill workers
* `--prefill-queue-scale-down-threshold` (float, default: 0.2): Queue utilization threshold to scale down prefill workers
* `--decode-engine-num-gpu` (int, default: 1): Number of GPUs per decode engine
* `--prefill-engine-num-gpu` (int, default: 1): Number of GPUs per prefill engine

### Tensorboard

Planner logs to tensorboard to visualize the metrics and the scaling actions. You can start tensorboard with the following command:
```bash
tensorboard --logdir=<path-to-tensorboard-log-dir>
```

## Backends
We currently only support one backend:
1. `local` - uses circus to start/stop worker subprocesses

### Local Backend

Circus is a Python program which can be used to monitor and control processes and sockets. Dynamo serve uses circus to start each node in a graph and monitors each subprocesses. We leverage a core feature to do this called `Watcher`. A `Watcher` is the target program that you would like to run (which in our case is `serve_dynamo.py`). When planner decides to scale up or down, it will either add or remove a watcher from the existing `circus`.

> [!NOTE]
> Although circus allows you to `increment` an existing watcher, it was not designed to allow variables to be passed in which does not allow us to schedule on a GPU. So instead we start a new watcher per process. When planner decides to add or remove a worker, we have logic to handle this adding/removing and incrementing/decrementing the workers.

#### Statefile

The statefile is a json file created when initially running `dynamo serve` and is filled in with custom leases in `serve_dynamo`. Each worker is named `{namespace}_{component_name}` when it is initially created. The `resources` come from the allocator and allows us to keep track of which GPUs are available. This statefile is read in by the LocalConnector and after each planner update we make the relevant change to the statefile. Currently, this statefile is locally saved in `~/.dynamo/state/{namespace}.json` (or in `DYN_LOCAL_STATE_DIR `) and is automatically cleaned up when the arbiter dies.

When one Decode worker is spun up, the statefile looks like:

```json
{
  "dynamo_VllmWorker": {..., resources={...}},
}
```

Now another decode worker is added:

```json
{
  "dynamo_VllmWorker": {..., resources={...}},
  "dynamo_VllmWorker_1": {..., resources={...}},
}
```

Then one decode worker is removed:

```json
{
  "dynamo_VllmWorker": {..., resources={...}},
}
```

If the last decode worker is removed, the statefile looks like:

```json
{
  "dynamo_VllmWorker": {...},
}
```

Note that we keep the initial non-suffix entry in order to know what cmd we will need to spin up another worker. This is the same for prefill workers as well.

> [!NOTE]
> At the moment - planner work best if your initial replicas per worker are 1. This is because if you specify replicas > 1 when you initially start `dynamo serve`, the current implementation in `serving.py` starts each process in the same watcher.<|MERGE_RESOLUTION|>--- conflicted
+++ resolved
@@ -51,11 +51,7 @@
 ## Usage
 After you've deployed a dynamo graph - you can start the planner with the following command (served_graph_id is a UUID that can be found in the logs of the `dynamo serve` command):
 ```bash
-<<<<<<< HEAD
-python components/planner.py <arguments> --served-graph-id <served_graph_id>
-=======
-PYTHONPATH=/workspace/examples/llm python components/planner.py <arguments>
->>>>>>> adad2ecd
+PYTHONPATH=/workspace/examples/llm python components/planner.py <arguments> --served-graph-id <served_graph_id>
 ```
 
 Planner takes the following arguments:
